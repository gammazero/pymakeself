--- conflicted
+++ resolved
@@ -78,26 +78,10 @@
 
 Create an installer that runs the accountutil.py tool (one of the modules in the pymakeself installtools) as the setup script, to create the "ajg" user account:
 
-<<<<<<< HEAD
-```
-python -m pymakeself ~/ajg_dot_files create_ajg accountutil -c 'Andrew J. Gillis' -i install_files ajg
-```
-=======
   python -m pymakeself ~/ajg_dot_files create_ajg accountutil \
   -c 'Andrew J. Gillis' -i ./ ajg
-<<<<<<< HEAD
-
-Specifying "accountutil" as the install script tells pymakeself to use the UNIX account creation tool, that is included with the pymakeself package.
-
-Notice that the -i argument to accountutil specifies "./" instead of "ajg_dot_files".  This is because the setup file is always run from within the archive directory.
-
-License
-=======
-=======
->>>>>>> Always run setup script from within archive dir, even if not located in archive dir.
 
 Specifying `accountutil` as the install script tells pymakeself to use the UNIX account creation tool, that is included with the pymakeself package.
->>>>>>> bd4a10aa
 
 Notice that the -i argument to accountutil specifies "./" instead of "ajg_dot_files".  This is because the setup file is always run from within the archive directory.
 
